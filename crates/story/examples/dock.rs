use anyhow::{Context as _, Result};
use gpui::*;
use gpui_component::{
    button::{Button, ButtonVariants as _},
    dock::{ClosePanel, DockArea, DockAreaState, DockEvent, DockItem, DockPlacement, ToggleZoom},
    popup_menu::PopupMenuExt,
    IconName, Root, Sizable, Theme,
};

use serde::Deserialize;
use std::{sync::Arc, time::Duration};
use story::{
    AccordionStory, AppState, AppTitleBar, Assets, ButtonStory, CalendarStory, DropdownStory,
    FormStory, IconStory, ImageStory, InputStory, LabelStory, ListStory, ModalStory, Open,
    PopoverStory, ProgressStory, ResizableStory, ScrollableStory, SidebarStory, StoryContainer,
    SwitchStory, TableStory, TooltipStory, WebViewStory,
};

<<<<<<< HEAD
#[derive(Clone, Action, PartialEq, Eq, Deserialize)]
#[action(namespace = story, no_json)]
pub struct AddPanel(DockPlacement);

#[derive(Clone, Action, PartialEq, Eq, Deserialize)]
=======
#[derive(Action, Clone, PartialEq, Eq, Deserialize)]
#[action(namespace = story, no_json)]
pub struct AddPanel(DockPlacement);

#[derive(Action, Clone, PartialEq, Eq, Deserialize)]
>>>>>>> f7d53653
#[action(namespace = story, no_json)]
pub struct TogglePanelVisible(SharedString);

actions!(story, [ToggleDockToggleButton]);

const MAIN_DOCK_AREA: DockAreaTab = DockAreaTab {
    id: "main-dock",
    version: 5,
};

#[cfg(debug_assertions)]
const STATE_FILE: &str = "target/docks.json";
#[cfg(not(debug_assertions))]
const STATE_FILE: &str = "docks.json";

pub fn init(cx: &mut App) {
    cx.on_action(|_action: &Open, _cx: &mut App| {});

    gpui_component::init(cx);
    story::init(cx);

    cx.bind_keys(vec![
        KeyBinding::new("shift-escape", ToggleZoom, None),
        KeyBinding::new("ctrl-w", ClosePanel, None),
    ]);

    cx.activate(true);
}

pub struct StoryWorkspace {
    title_bar: Entity<AppTitleBar>,
    dock_area: Entity<DockArea>,
    last_layout_state: Option<DockAreaState>,
    toggle_button_visible: bool,
    _save_layout_task: Option<Task<()>>,
}

struct DockAreaTab {
    id: &'static str,
    version: usize,
}

impl StoryWorkspace {
    pub fn new(window: &mut Window, cx: &mut Context<Self>) -> Self {
        window
            .observe_window_appearance(|window, cx| {
                Theme::sync_system_appearance(Some(window), cx);
            })
            .detach();

        let dock_area =
            cx.new(|cx| DockArea::new(MAIN_DOCK_AREA.id, Some(MAIN_DOCK_AREA.version), window, cx));
        let weak_dock_area = dock_area.downgrade();

        match Self::load_layout(dock_area.clone(), window, cx) {
            Ok(_) => {
                println!("load layout success");
            }
            Err(err) => {
                eprintln!("load layout error: {:?}", err);
                Self::reset_default_layout(weak_dock_area, window, cx);
            }
        };

        cx.subscribe_in(
            &dock_area,
            window,
            |this, dock_area, ev: &DockEvent, window, cx| match ev {
                DockEvent::LayoutChanged => this.save_layout(dock_area, window, cx),
                _ => {}
            },
        )
        .detach();

        cx.on_app_quit({
            let dock_area = dock_area.clone();
            move |_, cx| {
                let state = dock_area.read(cx).dump(cx);
                cx.background_executor().spawn(async move {
                    // Save layout before quitting
                    Self::save_state(&state).unwrap();
                })
            }
        })
        .detach();

        let title_bar = cx.new(|cx| {
            AppTitleBar::new("Examples", window, cx).child({
                move |_, cx| {
                    Button::new("add-panel")
                        .icon(IconName::LayoutDashboard)
                        .small()
                        .ghost()
                        .popup_menu({
                            let invisible_panels = AppState::global(cx).invisible_panels.clone();

                            move |menu, _, cx| {
                                menu.menu(
                                    "Add Panel to Center",
                                    Box::new(AddPanel(DockPlacement::Center)),
                                )
                                .separator()
                                .menu("Add Panel to Left", Box::new(AddPanel(DockPlacement::Left)))
                                .menu(
                                    "Add Panel to Right",
                                    Box::new(AddPanel(DockPlacement::Right)),
                                )
                                .menu(
                                    "Add Panel to Bottom",
                                    Box::new(AddPanel(DockPlacement::Bottom)),
                                )
                                .separator()
                                .menu(
                                    "Show / Hide Dock Toggle Button",
                                    Box::new(ToggleDockToggleButton),
                                )
                                .separator()
                                .menu_with_check(
                                    "Sidebar",
                                    !invisible_panels
                                        .read(cx)
                                        .contains(&SharedString::from("Sidebar")),
                                    Box::new(TogglePanelVisible(SharedString::from("Sidebar"))),
                                )
                                .menu_with_check(
                                    "Modal",
                                    !invisible_panels
                                        .read(cx)
                                        .contains(&SharedString::from("Modal")),
                                    Box::new(TogglePanelVisible(SharedString::from("Modal"))),
                                )
                                .menu_with_check(
                                    "Accordion",
                                    !invisible_panels
                                        .read(cx)
                                        .contains(&SharedString::from("Accordion")),
                                    Box::new(TogglePanelVisible(SharedString::from("Accordion"))),
                                )
                                .menu_with_check(
                                    "List",
                                    !invisible_panels
                                        .read(cx)
                                        .contains(&SharedString::from("List")),
                                    Box::new(TogglePanelVisible(SharedString::from("List"))),
                                )
                            }
                        })
                        .anchor(Corner::TopRight)
                }
            })
        });

        Self {
            dock_area,
            title_bar,
            last_layout_state: None,
            toggle_button_visible: true,
            _save_layout_task: None,
        }
    }

    fn save_layout(
        &mut self,
        dock_area: &Entity<DockArea>,
        window: &mut Window,
        cx: &mut Context<Self>,
    ) {
        let dock_area = dock_area.clone();
        self._save_layout_task = Some(cx.spawn_in(window, async move |story, window| {
            Timer::after(Duration::from_secs(10)).await;

            _ = story.update_in(window, move |this, _, cx| {
                let dock_area = dock_area.read(cx);
                let state = dock_area.dump(cx);

                let last_layout_state = this.last_layout_state.clone();
                if Some(&state) == last_layout_state.as_ref() {
                    return;
                }

                Self::save_state(&state).unwrap();
                this.last_layout_state = Some(state);
            });
        }));
    }

    fn save_state(state: &DockAreaState) -> Result<()> {
        println!("Save layout...");
        let json = serde_json::to_string_pretty(state)?;
        std::fs::write(STATE_FILE, json)?;
        Ok(())
    }

    fn load_layout(
        dock_area: Entity<DockArea>,
        window: &mut Window,
        cx: &mut Context<Self>,
    ) -> Result<()> {
        let json = std::fs::read_to_string(STATE_FILE)?;
        let state = serde_json::from_str::<DockAreaState>(&json)?;

        // Check if the saved layout version is different from the current version
        // Notify the user and ask if they want to reset the layout to default.
        if state.version != Some(MAIN_DOCK_AREA.version) {
            let answer = window.prompt(
                PromptLevel::Info,
                "The default main layout has been updated.\n\
                Do you want to reset the layout to default?",
                None,
                &["Yes", "No"],
                cx,
            );

            let weak_dock_area = dock_area.downgrade();
            cx.spawn_in(window, async move |this, window| {
                if answer.await == Ok(0) {
                    _ = this.update_in(window, |_, window, cx| {
                        Self::reset_default_layout(weak_dock_area, window, cx);
                    });
                }
            })
            .detach();
        }

        dock_area.update(cx, |dock_area, cx| {
            dock_area.load(state, window, cx).context("load layout")?;
            dock_area.set_dock_collapsible(
                Edges {
                    left: true,
                    bottom: true,
                    right: true,
                    ..Default::default()
                },
                window,
                cx,
            );

            Ok::<(), anyhow::Error>(())
        })
    }

    fn reset_default_layout(dock_area: WeakEntity<DockArea>, window: &mut Window, cx: &mut App) {
        let dock_item = Self::init_default_layout(&dock_area, window, cx);

        let left_panels = DockItem::split_with_sizes(
            Axis::Vertical,
            vec![
                DockItem::tab(
                    StoryContainer::panel::<ListStory>(window, cx),
                    &dock_area,
                    window,
                    cx,
                ),
                DockItem::tabs(
                    vec![
                        Arc::new(StoryContainer::panel::<ScrollableStory>(window, cx)),
                        Arc::new(StoryContainer::panel::<AccordionStory>(window, cx)),
                    ],
                    None,
                    &dock_area,
                    window,
                    cx,
                ),
            ],
            vec![None, Some(px(360.))],
            &dock_area,
            window,
            cx,
        );

        let bottom_panels = DockItem::split_with_sizes(
            Axis::Vertical,
            vec![DockItem::tabs(
                vec![
                    Arc::new(StoryContainer::panel::<TooltipStory>(window, cx)),
                    Arc::new(StoryContainer::panel::<IconStory>(window, cx)),
                ],
                None,
                &dock_area,
                window,
                cx,
            )],
            vec![None],
            &dock_area,
            window,
            cx,
        );

        let right_panels = DockItem::split_with_sizes(
            Axis::Vertical,
            vec![
                DockItem::tab(
                    StoryContainer::panel::<ImageStory>(window, cx),
                    &dock_area,
                    window,
                    cx,
                ),
                DockItem::tab(
                    StoryContainer::panel::<IconStory>(window, cx),
                    &dock_area,
                    window,
                    cx,
                ),
            ],
            vec![None],
            &dock_area,
            window,
            cx,
        );

        _ = dock_area.update(cx, |view, cx| {
            view.set_version(MAIN_DOCK_AREA.version, window, cx);
            view.set_center(dock_item, window, cx);
            view.set_left_dock(left_panels, Some(px(350.)), true, window, cx);
            view.set_bottom_dock(bottom_panels, Some(px(200.)), true, window, cx);
            view.set_right_dock(right_panels, Some(px(320.)), true, window, cx);

            Self::save_state(&view.dump(cx)).unwrap();
        });
    }

    fn init_default_layout(
        dock_area: &WeakEntity<DockArea>,
        window: &mut Window,
        cx: &mut App,
    ) -> DockItem {
        DockItem::split_with_sizes(
            Axis::Vertical,
            vec![DockItem::tabs(
                vec![
                    Arc::new(StoryContainer::panel::<ButtonStory>(window, cx)),
                    Arc::new(StoryContainer::panel::<InputStory>(window, cx)),
                    Arc::new(StoryContainer::panel::<DropdownStory>(window, cx)),
                    Arc::new(StoryContainer::panel::<LabelStory>(window, cx)),
                    Arc::new(StoryContainer::panel::<ModalStory>(window, cx)),
                    Arc::new(StoryContainer::panel::<PopoverStory>(window, cx)),
                    Arc::new(StoryContainer::panel::<SwitchStory>(window, cx)),
                    Arc::new(StoryContainer::panel::<ProgressStory>(window, cx)),
                    Arc::new(StoryContainer::panel::<TableStory>(window, cx)),
                    Arc::new(StoryContainer::panel::<ImageStory>(window, cx)),
                    Arc::new(StoryContainer::panel::<IconStory>(window, cx)),
                    Arc::new(StoryContainer::panel::<TooltipStory>(window, cx)),
                    Arc::new(StoryContainer::panel::<CalendarStory>(window, cx)),
                    Arc::new(StoryContainer::panel::<ResizableStory>(window, cx)),
                    Arc::new(StoryContainer::panel::<ScrollableStory>(window, cx)),
                    Arc::new(StoryContainer::panel::<AccordionStory>(window, cx)),
                    Arc::new(StoryContainer::panel::<SidebarStory>(window, cx)),
                    Arc::new(StoryContainer::panel::<FormStory>(window, cx)),
                ],
                None,
                &dock_area,
                window,
                cx,
            )],
            vec![None],
            &dock_area,
            window,
            cx,
        )
    }

    pub fn new_local(cx: &mut App) -> Task<anyhow::Result<WindowHandle<Root>>> {
        let mut window_size = size(px(1600.0), px(1200.0));
        if let Some(display) = cx.primary_display() {
            let display_size = display.bounds().size;
            window_size.width = window_size.width.min(display_size.width * 0.85);
            window_size.height = window_size.height.min(display_size.height * 0.85);
        }

        let window_bounds = Bounds::centered(None, window_size, cx);

        cx.spawn(async move |cx| {
            let options = WindowOptions {
                window_bounds: Some(WindowBounds::Windowed(window_bounds)),
                #[cfg(not(target_os = "linux"))]
                titlebar: Some(gpui_component::TitleBar::title_bar_options()),
                window_min_size: Some(gpui::Size {
                    width: px(640.),
                    height: px(480.),
                }),
                #[cfg(target_os = "linux")]
                window_background: gpui::WindowBackgroundAppearance::Transparent,
                #[cfg(target_os = "linux")]
                window_decorations: Some(gpui::WindowDecorations::Client),
                kind: WindowKind::Normal,
                ..Default::default()
            };

            let window = cx.open_window(options, |window, cx| {
                let story_view = cx.new(|cx| StoryWorkspace::new(window, cx));
                cx.new(|cx| Root::new(story_view.into(), window, cx))
            })?;

            window
                .update(cx, |_, window, cx| {
                    window.activate_window();
                    window.set_window_title("GPUI App");
                    cx.on_release(|_, cx| {
                        // exit app
                        cx.quit();
                    })
                    .detach();
                })
                .expect("failed to update window");

            Ok(window)
        })
    }

    fn on_action_add_panel(
        &mut self,
        action: &AddPanel,
        window: &mut Window,
        cx: &mut Context<Self>,
    ) {
        // Random pick up a panel to add
        let panel = match rand::random::<usize>() % 18 {
            0 => Arc::new(StoryContainer::panel::<ButtonStory>(window, cx)),
            1 => Arc::new(StoryContainer::panel::<InputStory>(window, cx)),
            2 => Arc::new(StoryContainer::panel::<DropdownStory>(window, cx)),
            3 => Arc::new(StoryContainer::panel::<LabelStory>(window, cx)),
            4 => Arc::new(StoryContainer::panel::<ModalStory>(window, cx)),
            5 => Arc::new(StoryContainer::panel::<PopoverStory>(window, cx)),
            6 => Arc::new(StoryContainer::panel::<SwitchStory>(window, cx)),
            7 => Arc::new(StoryContainer::panel::<ProgressStory>(window, cx)),
            8 => Arc::new(StoryContainer::panel::<TableStory>(window, cx)),
            9 => Arc::new(StoryContainer::panel::<ImageStory>(window, cx)),
            10 => Arc::new(StoryContainer::panel::<IconStory>(window, cx)),
            11 => Arc::new(StoryContainer::panel::<TooltipStory>(window, cx)),
            12 => Arc::new(StoryContainer::panel::<ProgressStory>(window, cx)),
            13 => Arc::new(StoryContainer::panel::<CalendarStory>(window, cx)),
            14 => Arc::new(StoryContainer::panel::<ResizableStory>(window, cx)),
            15 => Arc::new(StoryContainer::panel::<ScrollableStory>(window, cx)),
            16 => Arc::new(StoryContainer::panel::<AccordionStory>(window, cx)),
            17 => Arc::new(StoryContainer::panel::<WebViewStory>(window, cx)),
            _ => Arc::new(StoryContainer::panel::<ButtonStory>(window, cx)),
        };

        self.dock_area.update(cx, |dock_area, cx| {
            dock_area.add_panel(panel, action.0, None, window, cx);
        });
    }

    fn on_action_toggle_panel_visible(
        &mut self,
        action: &TogglePanelVisible,
        _: &mut Window,
        cx: &mut Context<Self>,
    ) {
        let panel_name = action.0.clone();
        let invisible_panels = AppState::global(cx).invisible_panels.clone();
        invisible_panels.update(cx, |names, cx| {
            if names.contains(&panel_name) {
                names.retain(|id| id != &panel_name);
            } else {
                names.push(panel_name);
            }
            cx.notify();
        });
        cx.notify();
    }

    fn on_action_toggle_dock_toggle_button(
        &mut self,
        _: &ToggleDockToggleButton,
        _: &mut Window,
        cx: &mut Context<Self>,
    ) {
        self.toggle_button_visible = !self.toggle_button_visible;

        self.dock_area.update(cx, |dock_area, cx| {
            dock_area.set_toggle_button_visible(self.toggle_button_visible, cx);
        });
    }
}

pub fn open_new(
    cx: &mut App,
    init: impl FnOnce(&mut Root, &mut Window, &mut Context<Root>) + 'static + Send,
) -> Task<()> {
    let task: Task<std::result::Result<WindowHandle<Root>, anyhow::Error>> =
        StoryWorkspace::new_local(cx);
    cx.spawn(async move |cx| {
        if let Some(root) = task.await.ok() {
            root.update(cx, |workspace, window, cx| init(workspace, window, cx))
                .expect("failed to init workspace");
        }
    })
}

impl Render for StoryWorkspace {
    fn render(&mut self, window: &mut Window, cx: &mut Context<Self>) -> impl IntoElement {
        let drawer_layer = Root::render_drawer_layer(window, cx);
        let modal_layer = Root::render_modal_layer(window, cx);
        let notification_layer = Root::render_notification_layer(window, cx);

        div()
            .id("story-workspace")
            .on_action(cx.listener(Self::on_action_add_panel))
            .on_action(cx.listener(Self::on_action_toggle_panel_visible))
            .on_action(cx.listener(Self::on_action_toggle_dock_toggle_button))
            .relative()
            .size_full()
            .flex()
            .flex_col()
            .child(self.title_bar.clone())
            .child(self.dock_area.clone())
            .children(drawer_layer)
            .children(modal_layer)
            .child(div().absolute().top_8().children(notification_layer))
    }
}

fn main() {
    let app = Application::new().with_assets(Assets);

    app.run(move |cx| {
        init(cx);

        open_new(cx, |_, _, _| {
            // do something
        })
        .detach();
    });
}<|MERGE_RESOLUTION|>--- conflicted
+++ resolved
@@ -16,19 +16,11 @@
     SwitchStory, TableStory, TooltipStory, WebViewStory,
 };
 
-<<<<<<< HEAD
-#[derive(Clone, Action, PartialEq, Eq, Deserialize)]
-#[action(namespace = story, no_json)]
-pub struct AddPanel(DockPlacement);
-
-#[derive(Clone, Action, PartialEq, Eq, Deserialize)]
-=======
 #[derive(Action, Clone, PartialEq, Eq, Deserialize)]
 #[action(namespace = story, no_json)]
 pub struct AddPanel(DockPlacement);
 
 #[derive(Action, Clone, PartialEq, Eq, Deserialize)]
->>>>>>> f7d53653
 #[action(namespace = story, no_json)]
 pub struct TogglePanelVisible(SharedString);
 
