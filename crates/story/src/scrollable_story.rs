use std::rc::Rc;

use gpui::{
    div, px, size, App, AppContext, Axis, Context, Entity, Focusable, InteractiveElement,
    IntoElement, ParentElement, Pixels, Render, ScrollHandle, SharedString, Size, Styled, Window,
};
use gpui_component::{
    button::{Button, ButtonGroup},
    divider::Divider,
    h_flex,
    label::Label,
    neutral_100, neutral_800,
    scroll::{Scrollbar, ScrollbarAxis, ScrollbarState},
    v_flex, v_virtual_list, ActiveTheme as _, Selectable, StyledExt as _,
};

pub struct ScrollableStory {
    focus_handle: gpui::FocusHandle,
    scroll_handle: ScrollHandle,
    scroll_size: gpui::Size<Pixels>,
    scroll_state: ScrollbarState,
    items: Vec<String>,
    item_sizes: Rc<Vec<Size<Pixels>>>,
    test_width: Pixels,
    axis: ScrollbarAxis,
    size_mode: usize,
    message: SharedString,
}

const ITEM_HEIGHT: Pixels = px(30.);

impl ScrollableStory {
    fn new(_: &mut Window, cx: &mut Context<Self>) -> Self {
        let items = (0..5000).map(|i| format!("Item {}", i)).collect::<Vec<_>>();
        let test_width = px(3000.);
        let item_sizes = items
            .iter()
            .map(|_| size(test_width, ITEM_HEIGHT))
            .collect::<Vec<_>>();

        Self {
            focus_handle: cx.focus_handle(),
            scroll_handle: ScrollHandle::new(),
            scroll_state: ScrollbarState::default(),
            scroll_size: gpui::Size::default(),
            items,
            item_sizes: Rc::new(item_sizes),
            test_width,
            axis: ScrollbarAxis::Both,
            size_mode: 0,
            message: SharedString::default(),
        }
    }

    pub fn view(window: &mut Window, cx: &mut App) -> Entity<Self> {
        cx.new(|cx| Self::new(window, cx))
    }

    pub fn change_test_cases(&mut self, n: usize, cx: &mut Context<Self>) {
        self.size_mode = n;
        if n == 0 {
            self.items = (0..5000).map(|i| format!("Item {}", i)).collect::<Vec<_>>();
            self.test_width = px(3000.);
        } else if n == 1 {
            self.items = (0..100).map(|i| format!("Item {}", i)).collect::<Vec<_>>();
            self.test_width = px(10000.);
        } else if n == 2 {
            self.items = (0..500000)
                .map(|i| format!("Item {}", i))
                .collect::<Vec<_>>();
            self.test_width = px(10000.);
        } else {
            self.items = (0..5).map(|i| format!("Item {}", i)).collect::<Vec<_>>();
            self.test_width = px(10000.);
        }

        self.item_sizes = self
            .items
            .iter()
            .map(|_| size(self.test_width, ITEM_HEIGHT))
            .collect::<Vec<_>>()
            .into();
        self.scroll_state = ScrollbarState::default();
        cx.notify();
    }

    pub fn change_axis(&mut self, axis: ScrollbarAxis, cx: &mut Context<Self>) {
        self.axis = axis;
        cx.notify();
    }

    fn set_message(&mut self, msg: &str, cx: &mut Context<Self>) {
        self.message = SharedString::from(msg.to_string());
        cx.notify();
    }

    fn render_buttons(&mut self, cx: &mut Context<Self>) -> impl IntoElement {
        h_flex()
            .gap_2()
            .justify_between()
            .child(
                h_flex()
                    .gap_2()
                    .child(
                        ButtonGroup::new("test-cases")
                            .outline()
                            .compact()
                            .child(
                                Button::new("test-0")
                                    .label("Size 0")
                                    .selected(self.size_mode == 0),
                            )
                            .child(
                                Button::new("test-1")
                                    .label("Size 1")
                                    .selected(self.size_mode == 1),
                            )
                            .child(
                                Button::new("test-2")
                                    .label("Size 2")
                                    .selected(self.size_mode == 2),
                            )
                            .child(
                                Button::new("test-3")
                                    .label("Size 3")
                                    .selected(self.size_mode == 3),
                            )
                            .on_click(cx.listener(|view, clicks: &Vec<usize>, _, cx| {
                                if clicks.contains(&0) {
                                    view.change_test_cases(0, cx)
                                } else if clicks.contains(&1) {
                                    view.change_test_cases(1, cx)
                                } else if clicks.contains(&2) {
                                    view.change_test_cases(2, cx)
                                } else if clicks.contains(&3) {
                                    view.change_test_cases(3, cx)
                                }
                            })),
                    )
                    .child(Divider::vertical().px_2())
                    .child(
                        ButtonGroup::new("scrollbars")
                            .outline()
                            .compact()
                            .child(
                                Button::new("test-axis-both")
                                    .label("Both Scrollbar")
                                    .selected(self.axis.is_both()),
                            )
                            .child(
                                Button::new("test-axis-vertical")
                                    .label("Vertical")
                                    .selected(self.axis.is_vertical()),
                            )
                            .child(
                                Button::new("test-axis-horizontal")
                                    .label("Horizontal")
                                    .selected(self.axis.is_horizontal()),
                            )
                            .on_click(cx.listener(|view, clicks: &Vec<usize>, _, cx| {
                                if clicks.contains(&0) {
                                    view.change_axis(ScrollbarAxis::Both, cx)
                                } else if clicks.contains(&1) {
                                    view.change_axis(ScrollbarAxis::Vertical, cx)
                                } else if clicks.contains(&2) {
                                    view.change_axis(ScrollbarAxis::Horizontal, cx)
                                }
                            })),
                    ),
            )
            .child(Label::new(self.message.clone()))
    }
}

impl super::Story for ScrollableStory {
    fn title() -> &'static str {
        "Scrollable"
    }

    fn description() -> &'static str {
        "Add vertical or horizontal, or both scrollbars to a container, \
        and use `virtual_list` to render a large number of items."
    }

    fn new_view(window: &mut Window, cx: &mut App) -> Entity<impl Render + Focusable> {
        Self::view(window, cx)
    }
}

impl Focusable for ScrollableStory {
    fn focus_handle(&self, _: &gpui::App) -> gpui::FocusHandle {
        self.focus_handle.clone()
    }
}

impl Render for ScrollableStory {
    fn render(
        &mut self,
        _: &mut gpui::Window,
        cx: &mut gpui::Context<Self>,
    ) -> impl gpui::IntoElement {
        v_flex()
            .size_full()
            .gap_4()
            .child(self.render_buttons(cx))
            .child(
                div().w_full().flex_1().min_h_64().child(
                    div().relative().size_full().child(
                        v_flex()
                            .id("test-0")
                            .relative()
                            .size_full()
                            .child(
                                v_virtual_list(
                                    cx.entity().clone(),
                                    "items",
                                    self.item_sizes.clone(),
                                    move |story, visible_range, content_size, _, cx| {
                                        story.set_message(
                                            &format!("visible_range: {:?}", visible_range),
                                            cx,
                                        );
                                        story.scroll_size = content_size;
                                        visible_range
                                            .map(|ix| {
                                                h_flex()
                                                    .h(ITEM_HEIGHT)
                                                    .gap_1()
                                                    .children(
                                                        (0..(story.test_width.0 as i32 / 100))
                                                            .map(|i| {
                                                                div()
                                                                    .flex()
                                                                    .h_full()
                                                                    .items_center()
                                                                    .justify_center()
                                                                    .text_sm()
                                                                    .w(px(100.))
                                                                    .bg(
                                                                        if cx.theme().mode.is_dark()
                                                                        {
                                                                            neutral_800()
                                                                        } else {
                                                                            neutral_100()
                                                                        },
                                                                    )
                                                                    .child(if i == 0 {
                                                                        format!("{}", ix)
                                                                    } else {
                                                                        format!("{}", i)
                                                                    })
                                                            })
                                                            .collect::<Vec<_>>(),
                                                    )
                                                    .items_center()
                                            })
                                            .collect::<Vec<_>>()
                                    },
                                )
                                .track_scroll(&self.scroll_handle)
                                .p_4()
                                .border_1()
                                .border_color(cx.theme().border)
                                .v_flex()
                                .gap_1(),
                            )
                            .child({
                                div()
                                    .absolute()
                                    .top_0()
                                    .left_0()
                                    .right_0()
                                    .bottom_0()
<<<<<<< HEAD
                                    .child(Scrollbar::vertical(
                                        view.entity_id(),
                                        self.scroll_state.clone(),
                                        self.scroll_handle.clone(),
                                        self.scroll_size,
                                    ))
=======
                                    .child(
                                        Scrollbar::both(&self.scroll_state, &self.scroll_handle)
                                            .axis(self.axis),
                                    )
>>>>>>> f7d53653
                            }),
                    ),
                ),
            )
            .child({
                div()
                    .relative()
                    .border_1()
                    .border_color(cx.theme().border)
                    .w_full()
                    .max_h(px(400.))
                    .min_h(px(200.))
                    .child(
                        v_flex()
                            .p_3()
                            .w(self.test_width)
                            .id("test-1")
                            .scrollable(Axis::Vertical)
                            .gap_1()
                            .child("Scrollable Example")
                            .children(self.items.iter().take(500).map(|item| {
                                div()
                                    .h(ITEM_HEIGHT)
                                    .bg(cx.theme().background)
                                    .items_center()
                                    .justify_center()
                                    .text_sm()
                                    .child(item.to_string())
                            })),
                    )
            })
    }
}<|MERGE_RESOLUTION|>--- conflicted
+++ resolved
@@ -271,19 +271,10 @@
                                     .left_0()
                                     .right_0()
                                     .bottom_0()
-<<<<<<< HEAD
-                                    .child(Scrollbar::vertical(
-                                        view.entity_id(),
-                                        self.scroll_state.clone(),
-                                        self.scroll_handle.clone(),
-                                        self.scroll_size,
-                                    ))
-=======
                                     .child(
                                         Scrollbar::both(&self.scroll_state, &self.scroll_handle)
                                             .axis(self.axis),
                                     )
->>>>>>> f7d53653
                             }),
                     ),
                 ),
