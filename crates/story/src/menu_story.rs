--- conflicted
+++ resolved
@@ -11,19 +11,11 @@
 
 use crate::section;
 
-<<<<<<< HEAD
-#[derive(Clone, Action, PartialEq, Deserialize)]
-#[action(namespace = menu_story, no_json)]
-struct Info(usize);
-
-actions!(menu_story, [Copy, Paste, Cut, SearchAll, ToggleCheck]);
-=======
 #[derive(Action, Clone, PartialEq, Deserialize)]
 #[action(namespace = story, no_json)]
 struct Info(usize);
 
 actions!(story, [Copy, Paste, Cut, SearchAll, ToggleCheck]);
->>>>>>> f7d53653
 
 pub fn init(cx: &mut App) {
     cx.bind_keys([
