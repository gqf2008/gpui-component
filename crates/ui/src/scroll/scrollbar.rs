use std::{
    cell::Cell,
    ops::Deref,
    rc::Rc,
    time::{Duration, Instant},
};

use crate::{ActiveTheme, AxisExt};
use gpui::{
    fill, point, px, relative, size, App, Axis, BorderStyle, Bounds, ContentMask, Corner,
    CursorStyle, Edges, Element, GlobalElementId, Hitbox, HitboxBehavior, Hsla, InspectorElementId,
    IntoElement, LayoutId, MouseDownEvent, MouseMoveEvent, MouseUpEvent, PaintQuad, Pixels, Point,
    Position, ScrollHandle, ScrollWheelEvent, Size, Style, UniformListScrollHandle, Window,
};
use serde::{Deserialize, Serialize};

/// Scrollbar show mode.
#[derive(Debug, Clone, Copy, PartialEq, Eq, Serialize, Deserialize, Hash, Default)]
pub enum ScrollbarShow {
    #[default]
    Scrolling,
    Hover,
    Always,
}

impl ScrollbarShow {
    fn is_hover(&self) -> bool {
        matches!(self, Self::Hover)
    }

    fn is_always(&self) -> bool {
        matches!(self, Self::Always)
    }
}

/// The width of the scrollbar (THUMB_ACTIVE_INSET * 2 + THUMB_ACTIVE_WIDTH)
pub(crate) const WIDTH: Pixels = px(2. * 2. + 8.);
const MIN_THUMB_SIZE: f32 = 48.;

const THUMB_WIDTH: Pixels = px(6.);
const THUMB_RADIUS: Pixels = Pixels(6. / 2.);
const THUMB_INSET: Pixels = Pixels(2.);

const THUMB_ACTIVE_WIDTH: Pixels = px(8.);
const THUMB_ACTIVE_RADIUS: Pixels = Pixels(8. / 2.);
const THUMB_ACTIVE_INSET: Pixels = Pixels(2.);

const FADE_OUT_DURATION: f32 = 3.0;
const FADE_OUT_DELAY: f32 = 2.0;

pub trait ScrollHandleOffsetable {
    fn offset(&self) -> Point<Pixels>;
    fn set_offset(&self, offset: Point<Pixels>);
    fn is_uniform_list(&self) -> bool {
        false
    }
    /// The full size of the content, including padding.
    fn content_size(&self) -> Size<Pixels>;
}

impl ScrollHandleOffsetable for ScrollHandle {
    fn offset(&self) -> Point<Pixels> {
        self.offset()
    }

    fn set_offset(&self, offset: Point<Pixels>) {
        self.set_offset(offset);
    }

    fn content_size(&self) -> Size<Pixels> {
        self.padded_content_size()
    }
}

impl ScrollHandleOffsetable for UniformListScrollHandle {
    fn offset(&self) -> Point<Pixels> {
        self.0.borrow().base_handle.offset()
    }

    fn set_offset(&self, offset: Point<Pixels>) {
        self.0.borrow_mut().base_handle.set_offset(offset)
    }

    fn is_uniform_list(&self) -> bool {
        true
    }

    fn content_size(&self) -> Size<Pixels> {
        self.0.borrow().base_handle.padded_content_size()
    }
}

#[derive(Debug, Clone)]
pub struct ScrollbarState(Rc<Cell<ScrollbarStateInner>>);

#[derive(Debug, Clone, Copy)]
pub struct ScrollbarStateInner {
    hovered_axis: Option<Axis>,
    hovered_on_thumb: Option<Axis>,
    dragged_axis: Option<Axis>,
    drag_pos: Point<Pixels>,
    last_scroll_offset: Point<Pixels>,
    last_scroll_time: Option<Instant>,
    // Last update offset
    last_update: Instant,
}

impl Default for ScrollbarState {
    fn default() -> Self {
        Self(Rc::new(Cell::new(ScrollbarStateInner {
            hovered_axis: None,
            hovered_on_thumb: None,
            dragged_axis: None,
            drag_pos: point(px(0.), px(0.)),
            last_scroll_offset: point(px(0.), px(0.)),
            last_scroll_time: None,
            last_update: Instant::now(),
        })))
    }
}

impl Deref for ScrollbarState {
    type Target = Rc<Cell<ScrollbarStateInner>>;

    fn deref(&self) -> &Self::Target {
        &self.0
    }
}

impl ScrollbarStateInner {
    fn with_drag_pos(&self, axis: Axis, pos: Point<Pixels>) -> Self {
        let mut state = *self;
        if axis.is_vertical() {
            state.drag_pos.y = pos.y;
        } else {
            state.drag_pos.x = pos.x;
        }

        state.dragged_axis = Some(axis);
        state
    }

    fn with_unset_drag_pos(&self) -> Self {
        let mut state = *self;
        state.dragged_axis = None;
        state
    }

    fn with_hovered(&self, axis: Option<Axis>) -> Self {
        let mut state = *self;
        state.hovered_axis = axis;
        if axis.is_some() {
            state.last_scroll_time = Some(std::time::Instant::now());
        }
        state
    }

    fn with_hovered_on_thumb(&self, axis: Option<Axis>) -> Self {
        let mut state = *self;
        state.hovered_on_thumb = axis;
        if self.is_scrollbar_visible() {
            if axis.is_some() {
                state.last_scroll_time = Some(std::time::Instant::now());
            }
        }
        state
    }

    fn with_last_scroll(
        &self,
        last_scroll_offset: Point<Pixels>,
        last_scroll_time: Option<Instant>,
    ) -> Self {
        let mut state = *self;
        state.last_scroll_offset = last_scroll_offset;
        state.last_scroll_time = last_scroll_time;
        state
    }

    fn with_last_scroll_time(&self, t: Option<Instant>) -> Self {
        let mut state = *self;
        state.last_scroll_time = t;
        state
    }

    fn with_last_update(&self, t: Instant) -> Self {
        let mut state = *self;
        state.last_update = t;
        state
    }

    fn is_scrollbar_visible(&self) -> bool {
        // On drag
        if self.dragged_axis.is_some() {
            return true;
        }

        if let Some(last_time) = self.last_scroll_time {
            let elapsed = Instant::now().duration_since(last_time).as_secs_f32();
            elapsed < FADE_OUT_DURATION
        } else {
            false
        }
    }
}

#[derive(Debug, Clone, Copy, PartialEq, Eq)]
pub enum ScrollbarAxis {
    Vertical,
    Horizontal,
    Both,
}

impl From<Axis> for ScrollbarAxis {
    fn from(axis: Axis) -> Self {
        match axis {
            Axis::Vertical => Self::Vertical,
            Axis::Horizontal => Self::Horizontal,
        }
    }
}

impl ScrollbarAxis {
    /// Return true if the scrollbar axis is vertical.
    pub fn is_vertical(&self) -> bool {
        matches!(self, Self::Vertical)
    }

    /// Return true if the scrollbar axis is horizontal.
    pub fn is_horizontal(&self) -> bool {
        matches!(self, Self::Horizontal)
    }

    /// Return true if the scrollbar axis is both vertical and horizontal.
    pub fn is_both(&self) -> bool {
        matches!(self, Self::Both)
    }

    #[inline]
    pub fn has_vertical(&self) -> bool {
        matches!(self, Self::Vertical | Self::Both)
    }

    #[inline]
    pub fn has_horizontal(&self) -> bool {
        matches!(self, Self::Horizontal | Self::Both)
    }

    #[inline]
    fn all(&self) -> Vec<Axis> {
        match self {
            Self::Vertical => vec![Axis::Vertical],
            Self::Horizontal => vec![Axis::Horizontal],
            // This should keep Horizontal first, Vertical is the primary axis
            // if Vertical not need display, then Horizontal will not keep right margin.
            Self::Both => vec![Axis::Horizontal, Axis::Vertical],
        }
    }
}

/// Scrollbar control for scroll-area or a uniform-list.
pub struct Scrollbar {
    axis: ScrollbarAxis,
    scroll_handle: Rc<Box<dyn ScrollHandleOffsetable>>,
    state: ScrollbarState,
    scroll_size: Option<Size<Pixels>>,
    /// Maximum frames per second for scrolling by drag. Default is 120 FPS.
    ///
    /// This is used to limit the update rate of the scrollbar when it is
    /// being dragged for some complex interactions for reducing CPU usage.
    max_fps: usize,
}

impl Scrollbar {
    fn new(
        axis: impl Into<ScrollbarAxis>,
        state: &ScrollbarState,
        scroll_handle: &(impl ScrollHandleOffsetable + Clone + 'static),
    ) -> Self {
        Self {
            state: state.clone(),
            axis: axis.into(),
            scroll_handle: Rc::new(Box::new(scroll_handle.clone())),
            max_fps: 120,
            scroll_size: None,
        }
    }

    /// Create with vertical and horizontal scrollbar.
    pub fn both(
        state: &ScrollbarState,
        scroll_handle: &(impl ScrollHandleOffsetable + Clone + 'static),
    ) -> Self {
        Self::new(ScrollbarAxis::Both, state, scroll_handle)
    }

    /// Create with horizontal scrollbar.
    pub fn horizontal(
        state: &ScrollbarState,
        scroll_handle: &(impl ScrollHandleOffsetable + Clone + 'static),
    ) -> Self {
        Self::new(ScrollbarAxis::Horizontal, state, scroll_handle)
    }

    /// Create with vertical scrollbar.
    pub fn vertical(
        state: &ScrollbarState,
        scroll_handle: &(impl ScrollHandleOffsetable + Clone + 'static),
    ) -> Self {
        Self::new(ScrollbarAxis::Vertical, state, scroll_handle)
    }

    /// Create vertical scrollbar for uniform list.
    pub fn uniform_scroll(
        state: &ScrollbarState,
        scroll_handle: &(impl ScrollHandleOffsetable + Clone + 'static),
    ) -> Self {
        Self::new(ScrollbarAxis::Vertical, state, scroll_handle)
    }

    /// Set a special scroll size of the content area, default is None.
    ///
    /// Default will sync the `content_size` from `scroll_handle`.
    pub fn scroll_size(mut self, scroll_size: Size<Pixels>) -> Self {
        self.scroll_size = Some(scroll_size);
        self
    }

    /// Set scrollbar axis.
    pub fn axis(mut self, axis: impl Into<ScrollbarAxis>) -> Self {
        self.axis = axis.into();
        self
    }

    /// Set maximum frames per second for scrolling by drag. Default is 120 FPS.
    ///
    /// If you have very high CPU usage, consider reducing this value to improve performance.
    ///
    /// Available values: 30..120
    pub fn max_fps(mut self, max_fps: usize) -> Self {
        self.max_fps = max_fps.clamp(30, 120);
        self
    }

    fn style_for_active(cx: &App) -> (Hsla, Hsla, Hsla, Pixels, Pixels, Pixels) {
        (
            cx.theme().scrollbar_thumb_hover,
            cx.theme().scrollbar,
            cx.theme().border,
            THUMB_ACTIVE_WIDTH,
            THUMB_ACTIVE_INSET,
            THUMB_ACTIVE_RADIUS,
        )
    }

    fn style_for_hovered_thumb(cx: &App) -> (Hsla, Hsla, Hsla, Pixels, Pixels, Pixels) {
        (
            cx.theme().scrollbar_thumb_hover,
            cx.theme().scrollbar,
            cx.theme().border,
            THUMB_ACTIVE_WIDTH,
            THUMB_ACTIVE_INSET,
            THUMB_ACTIVE_RADIUS,
        )
    }

    fn style_for_hovered_bar(cx: &App) -> (Hsla, Hsla, Hsla, Pixels, Pixels, Pixels) {
        (
            cx.theme().scrollbar_thumb,
            cx.theme().scrollbar,
            gpui::transparent_black(),
            THUMB_ACTIVE_WIDTH,
            THUMB_ACTIVE_INSET,
            THUMB_ACTIVE_RADIUS,
        )
    }

    fn style_for_idle(cx: &App) -> (Hsla, Hsla, Hsla, Pixels, Pixels, Pixels) {
        let (width, inset, radius) = match cx.theme().scrollbar_show {
            ScrollbarShow::Scrolling => (THUMB_WIDTH, THUMB_INSET, THUMB_RADIUS),
            _ => (THUMB_ACTIVE_WIDTH, THUMB_ACTIVE_INSET, THUMB_ACTIVE_RADIUS),
        };

        (
            gpui::transparent_black(),
            gpui::transparent_black(),
            gpui::transparent_black(),
            width,
            inset,
            radius,
        )
    }
}

impl IntoElement for Scrollbar {
    type Element = Self;

    fn into_element(self) -> Self::Element {
        self
    }
}

pub struct PrepaintState {
    hitbox: Hitbox,
    states: Vec<AxisPrepaintState>,
}

pub struct AxisPrepaintState {
    axis: Axis,
    bar_hitbox: Hitbox,
    bounds: Bounds<Pixels>,
    radius: Pixels,
    bg: Hsla,
    border: Hsla,
    thumb_bounds: Bounds<Pixels>,
    // Bounds of thumb to be rendered.
    thumb_fill_bounds: Bounds<Pixels>,
    thumb_bg: Hsla,
    scroll_size: Pixels,
    container_size: Pixels,
    thumb_size: Pixels,
    margin_end: Pixels,
}

impl Element for Scrollbar {
    type RequestLayoutState = ();
    type PrepaintState = PrepaintState;

    fn id(&self) -> Option<gpui::ElementId> {
        None
    }

    fn source_location(&self) -> Option<&'static std::panic::Location<'static>> {
        None
    }

    fn request_layout(
        &mut self,
        _: Option<&GlobalElementId>,
        _: Option<&InspectorElementId>,
        window: &mut Window,
        cx: &mut App,
    ) -> (LayoutId, Self::RequestLayoutState) {
        let mut style = Style::default();
        style.position = Position::Absolute;
        style.flex_grow = 1.0;
        style.flex_shrink = 1.0;
        style.size.width = relative(1.).into();
        style.size.height = relative(1.).into();

        (window.request_layout(style, None, cx), ())
    }

    fn prepaint(
        &mut self,
        _: Option<&GlobalElementId>,
        _: Option<&InspectorElementId>,
        bounds: Bounds<Pixels>,
        _: &mut Self::RequestLayoutState,
        window: &mut Window,
        cx: &mut App,
    ) -> Self::PrepaintState {
        let hitbox = window.with_content_mask(Some(ContentMask { bounds }), |window| {
<<<<<<< HEAD
            window.insert_hitbox(bounds, gpui::HitboxBehavior::Normal)
=======
            window.insert_hitbox(bounds, HitboxBehavior::Normal)
>>>>>>> f7d53653
        });

        let mut states = vec![];
        let mut has_both = self.axis.is_both();
        let scroll_size = self
            .scroll_size
            .unwrap_or(self.scroll_handle.content_size());

        for axis in self.axis.all().into_iter() {
            let is_vertical = axis.is_vertical();
            let (scroll_area_size, container_size, scroll_position) = if is_vertical {
                (
                    scroll_size.height,
                    hitbox.size.height,
                    self.scroll_handle.offset().y,
                )
            } else {
                (
                    scroll_size.width,
                    hitbox.size.width,
                    self.scroll_handle.offset().x,
                )
            };

            // The horizontal scrollbar is set avoid overlapping with the vertical scrollbar, if the vertical scrollbar is visible.

            let margin_end = if has_both && !is_vertical {
                THUMB_ACTIVE_WIDTH
            } else {
                px(0.)
            };

            // Hide scrollbar, if the scroll area is smaller than the container.
            if scroll_area_size <= container_size {
                has_both = false;
                continue;
            }

            let thumb_length =
                (container_size / scroll_area_size * container_size).max(px(MIN_THUMB_SIZE));
            let thumb_start = -(scroll_position / (scroll_area_size - container_size)
                * (container_size - margin_end - thumb_length));
            let thumb_end = (thumb_start + thumb_length).min(container_size - margin_end);

            let bounds = Bounds {
                origin: if is_vertical {
                    point(hitbox.origin.x + hitbox.size.width - WIDTH, hitbox.origin.y)
                } else {
                    point(
                        hitbox.origin.x,
                        hitbox.origin.y + hitbox.size.height - WIDTH,
                    )
                },
                size: gpui::Size {
                    width: if is_vertical {
                        WIDTH
                    } else {
                        hitbox.size.width
                    },
                    height: if is_vertical {
                        hitbox.size.height
                    } else {
                        WIDTH
                    },
                },
            };

            let state = self.state.clone();
            let is_always_to_show = cx.theme().scrollbar_show.is_always();
            let is_hover_to_show = cx.theme().scrollbar_show.is_hover();
            let is_hovered_on_bar = state.get().hovered_axis == Some(axis);
            let is_hovered_on_thumb = state.get().hovered_on_thumb == Some(axis);

            let (thumb_bg, bar_bg, bar_border, thumb_width, inset, radius) =
                if state.get().dragged_axis == Some(axis) {
                    Self::style_for_active(cx)
                } else if is_hover_to_show && (is_hovered_on_bar || is_hovered_on_thumb) {
                    if is_hovered_on_thumb {
                        Self::style_for_hovered_thumb(cx)
                    } else {
                        Self::style_for_hovered_bar(cx)
                    }
                } else if is_always_to_show {
                    if is_hovered_on_thumb {
                        Self::style_for_hovered_thumb(cx)
                    } else {
                        Self::style_for_hovered_bar(cx)
                    }
                } else {
                    let mut idle_state = Self::style_for_idle(cx);
                    // Delay 2s to fade out the scrollbar thumb (in 1s)
                    if let Some(last_time) = state.get().last_scroll_time {
                        let elapsed = Instant::now().duration_since(last_time).as_secs_f32();
                        if elapsed < FADE_OUT_DURATION {
                            if is_hovered_on_bar {
                                state.set(state.get().with_last_scroll_time(Some(Instant::now())));
                                idle_state = if is_hovered_on_thumb {
                                    Self::style_for_hovered_thumb(cx)
                                } else {
                                    Self::style_for_hovered_bar(cx)
                                };
                            } else {
                                if elapsed < FADE_OUT_DELAY {
                                    idle_state.0 = cx.theme().scrollbar_thumb;
                                } else {
                                    // opacity = 1 - (x - 2)^10
                                    let opacity = 1.0 - (elapsed - FADE_OUT_DELAY).powi(10);
                                    idle_state.0 = cx.theme().scrollbar_thumb.opacity(opacity);
                                };

                                window.request_animation_frame();
                            }
                        }
                    }

                    idle_state
                };

            // The clickable area of the thumb
            let thumb_length = thumb_end - thumb_start - inset * 2;
            let thumb_bounds = if is_vertical {
                Bounds::from_corner_and_size(
                    Corner::TopRight,
                    bounds.top_right() + point(-inset, inset + thumb_start),
                    size(WIDTH, thumb_length),
                )
            } else {
                Bounds::from_corner_and_size(
                    Corner::BottomLeft,
                    bounds.bottom_left() + point(inset + thumb_start, -inset),
                    size(thumb_length, WIDTH),
                )
            };

            // The actual render area of the thumb
            let thumb_fill_bounds = if is_vertical {
                Bounds::from_corner_and_size(
                    Corner::TopRight,
                    bounds.top_right() + point(-inset, inset + thumb_start),
                    size(thumb_width, thumb_length),
                )
            } else {
                Bounds::from_corner_and_size(
                    Corner::BottomLeft,
                    bounds.bottom_left() + point(inset + thumb_start, -inset),
                    size(thumb_length, thumb_width),
                )
            };

            let bar_hitbox = window.with_content_mask(Some(ContentMask { bounds }), |window| {
                window.insert_hitbox(bounds, gpui::HitboxBehavior::Normal)
            });

            states.push(AxisPrepaintState {
                axis,
                bar_hitbox,
                bounds,
                radius,
                bg: bar_bg,
                border: bar_border,
                thumb_bounds,
                thumb_fill_bounds,
                thumb_bg,
                scroll_size: scroll_area_size,
                container_size,
                thumb_size: thumb_length,
                margin_end,
            })
        }

        PrepaintState { hitbox, states }
    }

    fn paint(
        &mut self,
        _: Option<&GlobalElementId>,
        _: Option<&InspectorElementId>,
        _: Bounds<Pixels>,
        _: &mut Self::RequestLayoutState,
        prepaint: &mut Self::PrepaintState,
        window: &mut Window,
        cx: &mut App,
    ) {
        let view_id = window.current_view();
        let hitbox_bounds = prepaint.hitbox.bounds;
        let is_visible =
            self.state.get().is_scrollbar_visible() || cx.theme().scrollbar_show.is_always();
        let is_hover_to_show = cx.theme().scrollbar_show.is_hover();

        // Update last_scroll_time when offset is changed.
        if self.scroll_handle.offset() != self.state.get().last_scroll_offset {
            self.state.set(
                self.state
                    .get()
                    .with_last_scroll(self.scroll_handle.offset(), Some(Instant::now())),
            );
        }

        window.with_content_mask(
            Some(ContentMask {
                bounds: hitbox_bounds,
            }),
            |window| {
                for state in prepaint.states.iter() {
                    let axis = state.axis;
                    let radius = state.radius;
                    let bounds = state.bounds;
                    let thumb_bounds = state.thumb_bounds;
                    let scroll_area_size = state.scroll_size;
                    let container_size = state.container_size;
                    let thumb_size = state.thumb_size;
                    let margin_end = state.margin_end;
                    let is_vertical = axis.is_vertical();

                    window.set_cursor_style(CursorStyle::default(), &state.bar_hitbox);

                    window.paint_layer(hitbox_bounds, |cx| {
                        cx.paint_quad(fill(state.bounds, state.bg));

                        cx.paint_quad(PaintQuad {
                            bounds,
                            corner_radii: (0.).into(),
                            background: gpui::transparent_black().into(),
                            border_widths: if is_vertical {
                                Edges {
                                    top: px(0.),
                                    right: px(0.),
                                    bottom: px(0.),
                                    left: px(0.),
                                }
                            } else {
                                Edges {
                                    top: px(0.),
                                    right: px(0.),
                                    bottom: px(0.),
                                    left: px(0.),
                                }
                            },
                            border_color: state.border,
                            border_style: BorderStyle::default(),
                        });

                        cx.paint_quad(
                            fill(state.thumb_fill_bounds, state.thumb_bg).corner_radii(radius),
                        );
                    });

                    window.on_mouse_event({
                        let state = self.state.clone();
                        let scroll_handle = self.scroll_handle.clone();

                        move |event: &ScrollWheelEvent, phase, _, cx| {
                            if phase.bubble() && hitbox_bounds.contains(&event.position) {
                                if scroll_handle.offset() != state.get().last_scroll_offset {
                                    state.set(state.get().with_last_scroll(
                                        scroll_handle.offset(),
                                        Some(Instant::now()),
                                    ));
                                    cx.notify(view_id);
                                }
                            }
                        }
                    });

                    let safe_range = (-scroll_area_size + container_size)..px(0.);

                    if is_hover_to_show || is_visible {
                        window.on_mouse_event({
                            let state = self.state.clone();
                            let scroll_handle = self.scroll_handle.clone();

                            move |event: &MouseDownEvent, phase, _, cx| {
                                if phase.bubble() && bounds.contains(&event.position) {
                                    cx.stop_propagation();

                                    if thumb_bounds.contains(&event.position) {
                                        // click on the thumb bar, set the drag position
                                        let pos = event.position - thumb_bounds.origin;

                                        state.set(state.get().with_drag_pos(axis, pos));

                                        cx.notify(view_id);
                                    } else {
                                        // click on the scrollbar, jump to the position
                                        // Set the thumb bar center to the click position
                                        let offset = scroll_handle.offset();
                                        let percentage = if is_vertical {
                                            (event.position.y - thumb_size / 2. - bounds.origin.y)
                                                / (bounds.size.height - thumb_size)
                                        } else {
                                            (event.position.x - thumb_size / 2. - bounds.origin.x)
                                                / (bounds.size.width - thumb_size)
                                        }
                                        .min(1.);

                                        if is_vertical {
                                            scroll_handle.set_offset(point(
                                                offset.x,
                                                (-scroll_area_size * percentage)
                                                    .clamp(safe_range.start, safe_range.end),
                                            ));
                                        } else {
                                            scroll_handle.set_offset(point(
                                                (-scroll_area_size * percentage)
                                                    .clamp(safe_range.start, safe_range.end),
                                                offset.y,
                                            ));
                                        }
                                    }
                                }
                            }
                        });
                    }

                    window.on_mouse_event({
                        let scroll_handle = self.scroll_handle.clone();
                        let state = self.state.clone();
                        let max_fps_duration = Duration::from_millis((1000 / self.max_fps) as u64);

                        move |event: &MouseMoveEvent, _, _, cx| {
                            let mut notify = false;
                            // When is hover to show mode or it was visible,
                            // we need to update the hovered state and increase the last_scroll_time.
                            let need_hover_to_update = is_hover_to_show || is_visible;
                            // Update hovered state for scrollbar
                            if bounds.contains(&event.position) && need_hover_to_update {
                                state.set(state.get().with_hovered(Some(axis)));

                                if state.get().hovered_axis != Some(axis) {
                                    notify = true;
                                }
                            } else {
                                if state.get().hovered_axis == Some(axis) {
                                    if state.get().hovered_axis.is_some() {
                                        state.set(state.get().with_hovered(None));
                                        notify = true;
                                    }
                                }
                            }

                            // Update hovered state for scrollbar thumb
                            if thumb_bounds.contains(&event.position) {
                                if state.get().hovered_on_thumb != Some(axis) {
                                    state.set(state.get().with_hovered_on_thumb(Some(axis)));
                                    notify = true;
                                }
                            } else {
                                if state.get().hovered_on_thumb == Some(axis) {
                                    state.set(state.get().with_hovered_on_thumb(None));
                                    notify = true;
                                }
                            }

                            // Move thumb position on dragging
                            if state.get().dragged_axis == Some(axis) && event.dragging() {
                                // drag_pos is the position of the mouse down event
                                // We need to keep the thumb bar still at the origin down position
                                let drag_pos = state.get().drag_pos;

                                let percentage = (if is_vertical {
                                    (event.position.y - drag_pos.y - bounds.origin.y)
                                        / (bounds.size.height - thumb_size)
                                } else {
                                    (event.position.x - drag_pos.x - bounds.origin.x)
                                        / (bounds.size.width - thumb_size - margin_end)
                                })
                                .clamp(0., 1.);

                                let offset = if is_vertical {
                                    point(
                                        scroll_handle.offset().x,
                                        (-(scroll_area_size - container_size) * percentage)
                                            .clamp(safe_range.start, safe_range.end),
                                    )
                                } else {
                                    point(
                                        (-(scroll_area_size - container_size) * percentage)
                                            .clamp(safe_range.start, safe_range.end),
                                        scroll_handle.offset().y,
                                    )
                                };

                                if (scroll_handle.offset().y - offset.y).abs() > px(1.)
                                    || (scroll_handle.offset().x - offset.x).abs() > px(1.)
                                {
                                    // Limit update rate
                                    if state.get().last_update.elapsed() > max_fps_duration {
                                        scroll_handle.set_offset(offset);
                                        state.set(state.get().with_last_update(Instant::now()));
                                        notify = true;
                                    }
                                }
                            }

                            if notify {
                                cx.notify(view_id);
                            }
                        }
                    });

                    window.on_mouse_event({
                        let state = self.state.clone();

                        move |_event: &MouseUpEvent, phase, _, cx| {
                            if phase.bubble() {
                                state.set(state.get().with_unset_drag_pos());
                                cx.notify(view_id);
                            }
                        }
                    });
                }
            },
        );
    }
}<|MERGE_RESOLUTION|>--- conflicted
+++ resolved
@@ -461,11 +461,7 @@
         cx: &mut App,
     ) -> Self::PrepaintState {
         let hitbox = window.with_content_mask(Some(ContentMask { bounds }), |window| {
-<<<<<<< HEAD
-            window.insert_hitbox(bounds, gpui::HitboxBehavior::Normal)
-=======
             window.insert_hitbox(bounds, HitboxBehavior::Normal)
->>>>>>> f7d53653
         });
 
         let mut states = vec![];
