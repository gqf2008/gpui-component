--- conflicted
+++ resolved
@@ -1,26 +1,17 @@
-<<<<<<< HEAD
-=======
 use std::ops::Range;
 use std::time::Duration;
 
->>>>>>> f7d53653
 use crate::actions::{Cancel, Confirm, SelectNext, SelectPrev};
 use crate::context_menu::ContextMenuExt;
 use crate::input::InputState;
-<<<<<<< HEAD
 use crate::popup_menu::PopupMenu;
-=======
 use crate::{h_flex, Icon, Sizable as _};
->>>>>>> f7d53653
 use crate::{
     input::{InputEvent, TextInput},
     scroll::{Scrollbar, ScrollbarState},
     v_flex, ActiveTheme, IconName, Size,
 };
-<<<<<<< HEAD
 use crate::{Icon, InteractiveElementExt, Sizable as _};
-=======
->>>>>>> f7d53653
 use gpui::{
     div, prelude::FluentBuilder, uniform_list, AnyElement, AppContext, Entity, FocusHandle,
     Focusable, InteractiveElement, IntoElement, KeyBinding, Length, ListSizingBehavior,
@@ -705,14 +696,10 @@
                                     })
                                     .when(items_count > 0, |this| {
                                         this.child(
-<<<<<<< HEAD
-                                            uniform_list("uniform-list", items_count, cx.processor(
-=======
                                             uniform_list(
                                                 "uniform-list",
                                                 items_count,
                                                 cx.processor(
->>>>>>> f7d53653
                                                     move |list, visible_range: Range<usize>, window, cx| {
                                                         list.load_more_if_need(
                                                             items_count,
